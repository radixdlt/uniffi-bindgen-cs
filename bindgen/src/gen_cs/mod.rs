/* This Source Code Form is subject to the terms of the Mozilla Public
 * License, v. 2.0. If a copy of the MPL was not distributed with this
 * file, You can obtain one at http://mozilla.org/MPL/2.0/. */

use std::borrow::Borrow;
use std::cell::RefCell;
use std::collections::{BTreeSet, HashMap, HashSet};

use anyhow::{Context, Result};
use askama::Template;
use heck::{ToLowerCamelCase, ToShoutySnakeCase, ToUpperCamelCase};
use serde::{Deserialize, Serialize};

use uniffi_bindgen::backend::{CodeOracle, CodeType, TemplateExpression, TypeIdentifier};
use uniffi_bindgen::interface::*;
use uniffi_bindgen::MergeWith;

mod callback_interface;
mod compounds;
mod custom;
mod enum_;
mod error;
mod external;
mod miscellany;
mod object;
mod primitives;
mod record;

// config options to customize the generated C# bindings.
#[derive(Debug, Default, Clone, Serialize, Deserialize)]
pub struct Config {
    package_name: Option<String>,
    cdylib_name: Option<String>,
    #[serde(default)]
    custom_types: HashMap<String, CustomTypeConfig>,
    #[serde(default)]
    external_packages: HashMap<String, String>,
    #[serde(default)]
    namespace: Option<String>,
<<<<<<< HEAD
=======
    #[serde(default)]
    global_methods_class_name: Option<String>,
>>>>>>> b3f2d679
}

#[derive(Debug, Default, Clone, Serialize, Deserialize)]
pub struct CustomTypeConfig {
    imports: Option<Vec<String>>,
    type_name: Option<String>,
    into_custom: TemplateExpression,
    from_custom: TemplateExpression,
}

impl Config {
    pub fn package_name(&self) -> String {
        if let Some(package_name) = &self.package_name {
            package_name.clone()
        } else {
            "uniffi".into()
        }
    }

    pub fn cdylib_name(&self) -> String {
        if let Some(cdylib_name) = &self.cdylib_name {
            cdylib_name.clone()
        } else {
            "uniffi".into()
        }
    }
}

<<<<<<< HEAD
impl From<&ComponentInterface> for Config {
    fn from(ci: &ComponentInterface) -> Self {
        Config {
            package_name: Some(format!("uniffi.{}", ci.namespace())),
            cdylib_name: Some(format!("uniffi_{}", ci.namespace())),
            custom_types: HashMap::new(),
            external_packages: HashMap::new(),
            namespace: Some(ci.namespace().to_string()),
        }
    }
}

=======
>>>>>>> b3f2d679
impl MergeWith for Config {
    fn merge_with(&self, other: &Self) -> Self {
        Config {
            package_name: self.package_name.merge_with(&other.package_name),
            cdylib_name: self.cdylib_name.merge_with(&other.cdylib_name),
            custom_types: self.custom_types.merge_with(&other.custom_types),
            external_packages: self.external_packages.merge_with(&other.external_packages),
            namespace: self.namespace.merge_with(&other.namespace),
<<<<<<< HEAD
=======
            global_methods_class_name: self
                .global_methods_class_name
                .merge_with(&other.global_methods_class_name),
>>>>>>> b3f2d679
        }
    }
}

// Generate C# bindings for the given ComponentInterface, as a string.
pub fn generate_bindings(config: &Config, ci: &ComponentInterface) -> Result<String> {
    CsWrapper::new(config.clone(), ci)
        .render()
        .context("failed to render C# bindings")
}

/// Renders C# helper code for all types
///
/// This template is a bit different than others in that it stores internal state from the render
/// process.  Make sure to only call `render()` once.
#[derive(Template)]
#[template(syntax = "cs", escape = "none", path = "Types.cs")]
pub struct TypeRenderer<'a> {
    cs_config: &'a Config,
    ci: &'a ComponentInterface,
    // Track included modules for the `include_once()` macro
    include_once_names: RefCell<HashSet<String>>,
    // Track imports added with the `add_import()` macro
    imports: RefCell<BTreeSet<String>>,
    // Track type aliases added with the `add_type_alias()` macro
    type_aliases: RefCell<BTreeSet<TypeAlias>>,
}

#[derive(PartialEq, Eq, PartialOrd, Ord, Clone)]
pub struct TypeAlias {
    alias: String,
    original_type: String,
}

impl<'a> TypeRenderer<'a> {
    fn new(cs_config: &'a Config, ci: &'a ComponentInterface) -> Self {
        Self {
            cs_config,
            ci,
            include_once_names: RefCell::new(HashSet::new()),
            imports: RefCell::new(BTreeSet::new()),
            type_aliases: RefCell::new(BTreeSet::new()),
        }
    }

    // Get the package name for an external type
    fn external_type_package_name(&self, crate_name: &str) -> String {
        match self.cs_config.external_packages.get(crate_name) {
            Some(name) => name.clone(),
            None => crate_name.to_string(),
        }
    }

    // The following methods are used by the `Types.kt` macros.

    // Helper for the including a template, but only once.
    //
    // The first time this is called with a name it will return true, indicating that we should
    // include the template.  Subsequent calls will return false.
    fn include_once_check(&self, name: &str) -> bool {
        self.include_once_names
            .borrow_mut()
            .insert(name.to_string())
    }

    // Helper to add an import statement
    //
    // Call this inside your template to cause an import statement to be added at the top of the
    // file.  Imports will be sorted and de-deuped.
    //
    // Returns an empty string so that it can be used inside an askama `{{ }}` block.
    fn add_import(&self, name: &str) -> &str {
        self.imports.borrow_mut().insert(name.to_owned());
        ""
    }

    // Add a `using alias = original_type;` statement to the top of the namespace.
    // C# doesn't allow adding type aliases in the middle of the namespace, so this function
    // allows to add type aliases to the top of the namespace.
    //
    // Returns an empty string so that it can be used inside an askama `{{ }}` block.
    fn add_type_alias(&self, alias: &str, original_type: &str) -> &str {
        self.type_aliases.borrow_mut().insert(TypeAlias {
            alias: alias.to_owned(),
            original_type: original_type.to_owned(),
        });
        ""
    }
}

#[derive(Template)]
#[template(syntax = "cs", escape = "none", path = "wrapper.cs")]
pub struct CsWrapper<'a> {
    config: Config,
    ci: &'a ComponentInterface,
    type_helper_code: String,
    type_imports: RefCell<BTreeSet<String>>,
    type_aliases: BTreeSet<TypeAlias>,
}

impl<'a> CsWrapper<'a> {
    pub fn new(config: Config, ci: &'a ComponentInterface) -> Self {
        let type_renderer = TypeRenderer::new(&config, ci);
        let type_helper_code = type_renderer.render().unwrap();
        let type_imports = type_renderer.imports.clone();
        let type_aliases = type_renderer.type_aliases.into_inner();
        Self {
            config,
            ci,
            type_helper_code,
            type_imports,
            type_aliases,
        }
    }

    pub fn initialization_fns(&self) -> Vec<String> {
        self.ci
            .iter_types()
            .filter_map(|t| t.initialization_fn(&CsCodeOracle))
            .collect()
    }

    // Helper to add an import statement
    //
    // Call this inside your template to cause an import statement to be added at the top of the
    // file.  Imports will be sorted and de-deuped.
    //
    // Returns an empty string so that it can be used inside an askama `{{ }}` block.
    fn add_import(&self, name: &str) -> &str {
        self.type_imports.borrow_mut().insert(name.to_owned());
        ""
    }

    pub fn imports(&self) -> Vec<String> {
        self.type_imports.borrow().iter().cloned().collect()
    }

    pub fn type_aliases(&self) -> Vec<TypeAlias> {
        self.type_aliases.iter().cloned().collect()
    }
}

#[derive(Clone)]
pub struct CsCodeOracle;

impl CsCodeOracle {
    // Map `Type` instances to a `Box<dyn CodeType>` for that type.
    //
    // There is a companion match in `templates/Types.kt` which performs a similar function for the
    // template code.
    //
    //   - When adding additional types here, make sure to also add a match arm to the `Types.kt` template.
    //   - To keep things managable, let's try to limit ourselves to these 2 mega-matches
    fn create_code_type(&self, type_: TypeIdentifier) -> Box<dyn CodeType> {
        match type_ {
            Type::UInt8 => Box::new(primitives::UInt8CodeType),
            Type::Int8 => Box::new(primitives::Int8CodeType),
            Type::UInt16 => Box::new(primitives::UInt16CodeType),
            Type::Int16 => Box::new(primitives::Int16CodeType),
            Type::UInt32 => Box::new(primitives::UInt32CodeType),
            Type::Int32 => Box::new(primitives::Int32CodeType),
            Type::UInt64 => Box::new(primitives::UInt64CodeType),
            Type::Int64 => Box::new(primitives::Int64CodeType),
            Type::Float32 => Box::new(primitives::Float32CodeType),
            Type::Float64 => Box::new(primitives::Float64CodeType),
            Type::Boolean => Box::new(primitives::BooleanCodeType),
            Type::String => Box::new(primitives::StringCodeType),

            Type::Timestamp => Box::new(miscellany::TimestampCodeType),
            Type::Duration => Box::new(miscellany::DurationCodeType),

            Type::Enum(id) => Box::new(enum_::EnumCodeType::new(id)),
            Type::Object(id) => Box::new(object::ObjectCodeType::new(id)),
            Type::Record(id) => Box::new(record::RecordCodeType::new(id)),
            Type::Error(id) => Box::new(error::ErrorCodeType::new(id)),
            Type::CallbackInterface(id) => {
                Box::new(callback_interface::CallbackInterfaceCodeType::new(id))
            }
            Type::Optional(inner) => Box::new(compounds::OptionalCodeType::new(*inner)),
            Type::Sequence(inner) => Box::new(compounds::SequenceCodeType::new(*inner)),
            Type::Map(key, value) => Box::new(compounds::MapCodeType::new(*key, *value)),
            Type::External { name, .. } => Box::new(external::ExternalCodeType::new(name)),
            Type::Custom { name, .. } => Box::new(custom::CustomCodeType::new(name)),

            Type::Unresolved { name } => {
                unreachable!("Type `{name}` must be resolved before calling create_code_type")
            }
        }
    }
}

impl CodeOracle for CsCodeOracle {
    fn find(&self, type_: &TypeIdentifier) -> Box<dyn CodeType> {
        self.create_code_type(type_.clone())
    }

    /// Get the idiomatic C# rendering of a class name (for enums, records, errors, etc).
    fn class_name(&self, nm: &str) -> String {
        nm.to_string().to_upper_camel_case()
    }

    /// Get the idiomatic C# rendering of a function name.
    fn fn_name(&self, nm: &str) -> String {
        nm.to_string().to_upper_camel_case()
    }

    /// Get the idiomatic C# rendering of a variable name.
    fn var_name(&self, nm: &str) -> String {
        format!("@{}", nm.to_string().to_lower_camel_case())
    }

    /// Get the idiomatic C# rendering of an individual enum variant.
    fn enum_variant_name(&self, nm: &str) -> String {
        nm.to_string().to_shouty_snake_case()
    }

    /// Get the idiomatic C# rendering of an exception name
    ///
    /// This replaces "Error" at the end of the name with "Exception".  Rust code typically uses
    /// "Error" for any type of error, but in C# errors are implemented as exceptions, so the
    /// naming should match that.
    fn error_name(&self, nm: &str) -> String {
        // errors are a class in C#.
        let name = self.class_name(nm);
        match name.strip_suffix("Error") {
            None => name,
            Some(stripped) => format!("{}Exception", stripped),
        }
    }

    fn ffi_type_label(&self, ffi_type: &FfiType) -> String {
        match ffi_type {
            FfiType::Int16 => "short".to_string(),
            FfiType::Int32 => "int".to_string(),
            FfiType::Int64 => "long".to_string(),
            FfiType::Int8 => "sbyte".to_string(),
            FfiType::UInt16 => "ushort".to_string(),
            FfiType::UInt32 => "uint".to_string(),
            FfiType::UInt64 => "ulong".to_string(),
            FfiType::UInt8 => "byte".to_string(),
            FfiType::Float32 => "float".to_string(),
            FfiType::Float64 => "double".to_string(),
            FfiType::RustArcPtr(name) => format!("{}SafeHandle", name),
            FfiType::RustArcPtrUnsafe(_) => format!("IntPtr"),
            FfiType::RustBuffer(_) => "RustBuffer".to_string(),
            FfiType::ForeignBytes => "ForeignBytes".to_string(),
            FfiType::ForeignCallback => "ForeignCallback".to_string(),
        }
    }
}

pub mod filters {
    use super::*;

    fn oracle() -> &'static CsCodeOracle {
        &CsCodeOracle
    }

    pub fn type_name(codetype: &impl CodeType) -> Result<String, askama::Error> {
        Ok(codetype.type_label(oracle()))
    }

    pub fn canonical_name(codetype: &impl CodeType) -> Result<String, askama::Error> {
        Ok(codetype.canonical_name(oracle()))
    }

    pub fn ffi_converter_name(codetype: &impl CodeType) -> Result<String, askama::Error> {
        Ok(codetype.ffi_converter_name(oracle()))
    }

    pub fn lower_fn(codetype: &impl CodeType) -> Result<String, askama::Error> {
        Ok(format!(
            "{}.INSTANCE.Lower",
            codetype.ffi_converter_name(oracle())
        ))
    }

    pub fn allocation_size_fn(codetype: &impl CodeType) -> Result<String, askama::Error> {
        Ok(format!(
            "{}.INSTANCE.AllocationSize",
            codetype.ffi_converter_name(oracle())
        ))
    }

    pub fn write_fn(codetype: &impl CodeType) -> Result<String, askama::Error> {
        Ok(format!(
            "{}.INSTANCE.Write",
            codetype.ffi_converter_name(oracle())
        ))
    }

    pub fn lift_fn(codetype: &impl CodeType) -> Result<String, askama::Error> {
        Ok(format!(
            "{}.INSTANCE.Lift",
            codetype.ffi_converter_name(oracle())
        ))
    }

    pub fn read_fn(codetype: &impl CodeType) -> Result<String, askama::Error> {
        Ok(format!(
            "{}.INSTANCE.Read",
            codetype.ffi_converter_name(oracle())
        ))
    }

    pub fn render_literal(
        literal: &Literal,
        codetype: &impl CodeType,
    ) -> Result<String, askama::Error> {
        Ok(codetype.literal(oracle(), literal))
    }

    /// Get the C# syntax for representing a given low-level `FFIType`.
    pub fn ffi_type_name(type_: &FfiType) -> Result<String, askama::Error> {
        Ok(oracle().ffi_type_label(type_))
    }

    /// Get the idiomatic C# rendering of a class name (for enums, records, errors, etc).
    pub fn class_name(nm: &str) -> Result<String, askama::Error> {
        Ok(oracle().class_name(nm))
    }

    /// Get the idiomatic C# rendering of a function name.
    pub fn fn_name(nm: &str) -> Result<String, askama::Error> {
        Ok(oracle().fn_name(nm))
    }

    /// Get the idiomatic C# rendering of a variable name.
    pub fn var_name(nm: &str) -> Result<String, askama::Error> {
        Ok(oracle().var_name(nm))
    }

    /// Get the idiomatic C# rendering of an individual enum variant.
    pub fn enum_variant(nm: &str) -> Result<String, askama::Error> {
        Ok(oracle().enum_variant_name(nm))
    }

    /// Get the idiomatic C# rendering of an exception name, replacing
    /// `Error` with `Exception`.
    pub fn exception_name(nm: &str) -> Result<String, askama::Error> {
        Ok(oracle().error_name(nm))
    }

    /// Get the idiomatic C# rendering of docstring
    pub fn docstring(docstring: &str, spaces: &i32) -> Result<String, askama::Error> {
        let middle = textwrap::indent(&textwrap::dedent(docstring), "/// ");
        let wrapped = format!("/// <summary>\n{middle}\n/// </summary>");

        let spaces = usize::try_from(*spaces).unwrap_or_default();
        Ok(textwrap::indent(&wrapped, &" ".repeat(spaces)))
    }
}<|MERGE_RESOLUTION|>--- conflicted
+++ resolved
@@ -37,11 +37,8 @@
     external_packages: HashMap<String, String>,
     #[serde(default)]
     namespace: Option<String>,
-<<<<<<< HEAD
-=======
     #[serde(default)]
     global_methods_class_name: Option<String>,
->>>>>>> b3f2d679
 }
 
 #[derive(Debug, Default, Clone, Serialize, Deserialize)]
@@ -70,21 +67,6 @@
     }
 }
 
-<<<<<<< HEAD
-impl From<&ComponentInterface> for Config {
-    fn from(ci: &ComponentInterface) -> Self {
-        Config {
-            package_name: Some(format!("uniffi.{}", ci.namespace())),
-            cdylib_name: Some(format!("uniffi_{}", ci.namespace())),
-            custom_types: HashMap::new(),
-            external_packages: HashMap::new(),
-            namespace: Some(ci.namespace().to_string()),
-        }
-    }
-}
-
-=======
->>>>>>> b3f2d679
 impl MergeWith for Config {
     fn merge_with(&self, other: &Self) -> Self {
         Config {
@@ -93,12 +75,9 @@
             custom_types: self.custom_types.merge_with(&other.custom_types),
             external_packages: self.external_packages.merge_with(&other.external_packages),
             namespace: self.namespace.merge_with(&other.namespace),
-<<<<<<< HEAD
-=======
             global_methods_class_name: self
                 .global_methods_class_name
                 .merge_with(&other.global_methods_class_name),
->>>>>>> b3f2d679
         }
     }
 }
